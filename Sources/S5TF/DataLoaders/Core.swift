--- conflicted
+++ resolved
@@ -4,15 +4,6 @@
 public protocol S5TFBatch {}
 public protocol S5TFLabeledBatch {}
 
-<<<<<<< HEAD
-public struct S5TFUnlabeledBatch<T: TensorFlowScalar>: S5TFBatch {
-    public let data: Tensor<T>
-}
-
-public struct S5TFLabeledBatch<T: TensorFlowScalar>: S5TFBatch {
-    public var data: Tensor<T>
-    public var labels: Tensor<Int32>
-=======
 /// A batch of examples for self supervised learning problems.
 public struct S5TFUnlabeledBatch: S5TFBatch {
     public var data: Float
@@ -26,9 +17,8 @@
 public struct S5TFCategoricalBatch: S5TFBatch, S5TFLabeledBatch {
     public let data: Tensor<Float>
     public let labels: Tensor<Int32>
->>>>>>> f5a7d756
 
-    public init(data: Tensor<T>, labels: Tensor<Int32>) {
+    public init(data: Tensor<Float>, labels: Tensor<Int32>) {
         self.data = data
         self.labels = labels
     }
@@ -46,101 +36,7 @@
 }
 
 // MARK: - S5TFDataLoader
-public protocol Index {}
-extension Int: Index {}
-extension String: Index {}
-
-public protocol S5TFDataLoader {
-    func load() -> [Index]
-    func createBatch(from indices: [Index]) -> S5TFBatch
-}
-
-// MARK: - S5TFDataIterator
-public struct S5TFDataIterator: Sequence, IteratorProtocol {
-    public typealias Element = S5TFBatch
-    private let indices: [Index]
-    private var index: Int = 0
-    private var dataLoader: S5TFDataLoader
-
-    public let batchSize: Int?
-
-    var count: Int {
-        return indices.count
-    }
-
-    public init(dataLoader: S5TFDataLoader) {
-        let indices = dataLoader.load()
-        self.init(
-            indices: indices,
-            dataLoader: dataLoader
-        )
-    }
-
-    private init(
-        indices: [Index],
-        batchSize: Int? = nil,
-        dataLoader: S5TFDataLoader
-    ) {
-        self.indices = indices
-        self.batchSize = batchSize
-        self.dataLoader = dataLoader
-    }
-
-    public func batched(_ batchSize: Int) -> S5TFDataIterator {
-        guard batchSize >= 1 else {
-            fatalError("Batch size must be greater than or equal to 1")
-        }
-
-        guard batchSize <= count else {
-            fatalError("Batch size equal to or smaller than the number of items.")
-        }
-
-        return S5TFDataIterator(
-            indices: self.indices,
-            batchSize: batchSize,
-            dataLoader: dataLoader
-        )
-    }
-
-    public func shuffled() -> S5TFDataIterator {
-        return S5TFDataIterator(
-            indices: self.indices.shuffled(),
-            batchSize: self.batchSize,
-            dataLoader: dataLoader
-        )
-    }
-
-    public mutating func next() -> S5TFBatch? {
-        guard let batchSize = batchSize else {
-            fatalError("This data loader does not have a batch size. Set a batch size by calling `.batched(...)`")
-        }
-
-        guard (index) <= (count - 1) else {
-            return nil
-        }
-
-        // Use a partial batch is fewer items than the batch size are available.
-        let thisBatchSize = Swift.min(count - index, batchSize)
-        let indices = [Int](index..<index + thisBatchSize).map({ self.indices[$0] })
-        self.index += thisBatchSize
-        return dataLoader.createBatch(from: indices)
-    }
-}
-
-// MARK: - MyDataLoader
-public struct MyDataLoader: S5TFDataLoader {
-    public func load() -> [Index] {
-        // Download the data here. You return a list of indexes that can be used later on.
-        return [0, 1, 2, 3, 4, 5, 6, 7]
-    }
-
-    public func createBatch(from indices: [Index]) -> S5TFBatch {
-        // Call `loadItem(at:)`, an optional, private helper function.
-        return S5TFUnlabeledBatch<Float>(data: Tensor<Float>(indices.map { loadItem(at: $0) }))
-    }
-
-    private func loadItem(at index: Index) -> Float {
-        // This is where you would load an image from disk, get it from the arary, etc.
-        return Float(index as! Int) * 2
-    }
+public protocol S5TFDataLoader: Sequence, IteratorProtocol {
+    var batchSize: Int? { get }
+    func batched(_ batchSize: Int) -> Self
 }