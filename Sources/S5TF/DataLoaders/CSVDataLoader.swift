import Foundation
import TensorFlow

public struct CSVDataLoader: S5TFDataLoader {
    private var index = 0

    public let batchSize: Int?
    private let data: Tensor<Float>
    private let labels: Tensor<Int32>

    public let count: Int
    public let numberOfFeatures: Int

<<<<<<< HEAD
    // MARK: - Initializers
    private init(batchSize: Int, data: Tensor<Float>, labels: Tensor<Int32>) {
=======
    // MARK: - Initializers.
    private init(data: Tensor<Float>, labels: Tensor<Int32>, batchSize: Int? = nil) {
>>>>>>> 0f6919e7
        guard data.shape.count == 2 else {
            fatalError("Data in CSVLoader should be 2-dimensional, but is \(labels.shape)-dimensional.")
        }
        self.data = data
        self.labels = labels
        self.count = data.shape.dimensions.first!
        self.numberOfFeatures = data.shape.dimensions.last!
        self.batchSize = batchSize
    }

    /// Create a data loader from a comma seperated value (CSV) file.
    ///
    /// - Parameters:
    ///   - fromFileAt fileURL: the url of the csv file.
    ///   - columnNames: the columns of the csv file. If these are supplied, we assume the CSV does not
    ///                  have column names.
    ///   - featureColumnNames: the columns to use as feature names. If this array is empty no feature names
    ///                         will be used and all columns except labelColumnNames will be used as features.
    ///   - labelColumnNames: the name of the columns to use labels. Those will be converted to integers. If no
    ///                       label names are supplied, the `columns` will be used as features, other columns will
    ///                       be labels. If no column names are supplied either, all columns are interpreted
    ///                       as features.
    ///   - batchSize: the batch size. 1 by default.
    public init(fromFileAt fileURL: URL,
                columnNames: [String]? = nil,
                featureColumnNames: [String] = [],
                labelColumnNames: [String] = []) {
        // Validate file exists.
        guard FileManager.default.fileExists(atPath: fileURL.absoluteString) else {
            fatalError("File not found at \(fileURL).")
        }

        // Load data from disk.
        guard let rawData = try? String(contentsOfFile: fileURL.absoluteString) else {
            fatalError("Data at \(fileURL) could not be loaded.")
        }
        var rows = rawData.split(separator: "\n").map(String.init)

        // Get column names.
        let definiteColumnNames: [String]
        if let columnNames = columnNames, !columnNames.isEmpty {
            definiteColumnNames = columnNames
        } else {
            let firstrow = rows[0]
            definiteColumnNames = firstrow.split(separator: ",").map(String.init)
            // Use `.map({String($0)})` because `.map(String.init)` does not compile.
            rows = rows.dropFirst().map({String($0)}) // Drop column row.
        }

        // Make sure featureColumnNames and labelColumnNames are valid.
        guard Set(featureColumnNames).isDisjoint(with: labelColumnNames) else {
            fatalError("Found intersection between featureColumnNames and " +
                "labelColumnNames: \(Set(featureColumnNames).intersection(labelColumnNames)). This is illegal.")
        }

        guard Set(featureColumnNames).isStrictSubset(of: definiteColumnNames) else {
            fatalError("featureColumnNames must be a strict subset of column names.")
        }

        guard Set(labelColumnNames).isStrictSubset(of: definiteColumnNames) else {
            fatalError("labelColumnNames must be a strict subset of column names.")
        }

        let definiteFeatureColumnNames: [String]
        if featureColumnNames.isEmpty {
            definiteFeatureColumnNames = [String](Set(definiteColumnNames).subtracting(labelColumnNames))
        } else { definiteFeatureColumnNames = featureColumnNames }

        // Use a flattened array because Swift does not support 2 dimensional arrays for initialization (yet?).
        var featureValues = [Float]() // TODO: make this dynamic. Probably using a generic parameter.
        var labelValues = [Int32]()

        // Parse CSV.
        let totalNumberOfColumns = rows[0].split(separator: ",").count
        var labels = [String]()
        for (line, row) in rows.enumerated() {
            let items = row.split(separator: ",").map(String.init)

            // Make sure rows are consitent.
            guard items.count <= definiteColumnNames.count else {
                fatalError("Found \(items.count) items on row \(line) while \(definiteColumnNames.count) are needed.")
            }

            guard items.count == totalNumberOfColumns else {
                fatalError("First row had \(totalNumberOfColumns) items but row \(line) has \(items.count) columns.")
            }

            // Load features and labels.
            for (columnIndex, value) in items.enumerated() {
                let column = definiteColumnNames[columnIndex]
                if definiteFeatureColumnNames.contains(column) {
                    // TODO: make Float(...) generic.
                    featureValues.append(Float(value)!)
                } else if labelColumnNames.contains(column) {
                    // TODO: make Float(...) generic.
                    let index = labels.firstIndex(of: value)
                    if let index = index {
                        labelValues.append(Int32(index))
                    } else if let max = labelValues.max() {
                        labelValues.append(max+1)
                        labels.append(value)
                    } else {
                        labelValues.append(0)
                        labels.append(value)
                    }
                }
            }
        }

        // Convert so Swift Tensors and store on self.
        let dataTensor = Tensor<Float>(featureValues)
            .reshaped(to: TensorShape(rows.count, definiteFeatureColumnNames.count))
        let labelsTensor = Tensor<Int32>(labelValues)

        // Initialize self with the loaded data.
        self.init(data: dataTensor, labels: labelsTensor)
    }

    // MARK: Modifiers
    public func batched(_ batchSize: Int) -> CSVDataLoader {
        return CSVDataLoader(data: self.data,
                             labels: self.labels,
                             batchSize: batchSize)
    }

    // MARK: - Iterator
    public mutating func next() -> S5TFLabeledBatch? {
        guard let batchSize = batchSize else {
            fatalError("This data loader does not have a batch size. Set a batch size by calling `.batched(...)`")
        }

        guard index < (count - 1) else {
            return nil
        }

        // Use a partial batch is fewer items than the batch size are available.
        let thisBatchSize = Swift.min(count - index, batchSize)

        // TODO: update with broadcoasting.
        var batchFeatures = [Float]()
        var batchLabels = [Int32]()

        for line in index..<(index + thisBatchSize) {
            for columnIndex in data[line].array {
                batchFeatures.append(columnIndex.scalar!)
            }
            batchLabels.append(labels[line].scalar!)
        }
        let data = Tensor<Float>(batchFeatures).reshaped(to: TensorShape(thisBatchSize, numberOfFeatures))
        let labels = Tensor<Int32>(batchLabels)

        self.index += thisBatchSize

        return S5TFLabeledBatch(data: data, labels: labels)
    }
}<|MERGE_RESOLUTION|>--- conflicted
+++ resolved
@@ -11,13 +11,8 @@
     public let count: Int
     public let numberOfFeatures: Int
 
-<<<<<<< HEAD
-    // MARK: - Initializers
-    private init(batchSize: Int, data: Tensor<Float>, labels: Tensor<Int32>) {
-=======
     // MARK: - Initializers.
     private init(data: Tensor<Float>, labels: Tensor<Int32>, batchSize: Int? = nil) {
->>>>>>> 0f6919e7
         guard data.shape.count == 2 else {
             fatalError("Data in CSVLoader should be 2-dimensional, but is \(labels.shape)-dimensional.")
         }
