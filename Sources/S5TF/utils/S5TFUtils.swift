import Foundation

/// General helper functions for Swift.
public struct S5TFUtils {
    /// Run a command in the shell
    /// 
    /// - Parameters:
    ///   - `launchPath`: the path to the command.
    ///   - `parameters`: a list of parameters passed to the command.
    ///
    /// - Returns: output, termination status of the command.
    ///
    /// ### Usage Example: ###
    ///   - Execute `ls -l -g`:
<<<<<<< HEAD
    ///     ````
    ///     shell("/bin/ls", "-l", "-g")`
    ///     ````
    ///   - Execute `ls -lah`
    ///     ````
    ///     shell("/bin/ls", "-lah")`
    ///     ````
=======
    ///     ```
    ///     shell("/bin/ls", "-l", "-g")
    ///     ```
    ///   - Execute `ls -lah`
    ///     ```
    ///     shell("/bin/ls", "-lah")
    ///     ```
>>>>>>> 6cd1f796
    @discardableResult
    static public func shell(_ launchPath: String, _ arguments: String...) throws -> (out: String?, status: Int32) {
        return try shell(launchPath, arguments)
    }

    /// Run a command in the shell.
    ///
    /// Wrapper for shell(_ launchPath: String, arguments: String...) because splatting is not supported in Swift.
    /// See https://bugs.swift.org/browse/SR-128 for more details.
    ///
    /// - Parameters:
    ///   - `launchPath`: the path to the command.
    ///   - `arguments`: a list of arguments passed to the command.
    ///
    /// - Returns: output, termination status of the command.
    ///
    /// - Usage Example:
    ///   - Execute `ls -l -g`:
    ///     ```
    ///     shell("/bin/ls", ["-l", "-g"])`
    ///     ```
    ///   - Execute `ls -lah`
    ///     ```
    ///     shell("/bin/ls", ["-lah"])`
    ///     ```
    @discardableResult
    static public func shell(_ launchPath: String, _ arguments: [String]) throws -> (out: String?, status: Int32) {
        let task = Process()
        task.launchPath = launchPath
        task.arguments = arguments

        let pipe = Pipe()
        task.standardOutput = pipe
        try task.run()
        task.waitUntilExit()

        let data = pipe.fileHandleForReading.readDataToEndOfFile()
        let output = String(data: data, encoding: String.Encoding.utf8)

        return (output, task.terminationStatus)
    }

    /// Extract a downloaded archive
    /// 
    /// - Parameters:
    ///   - `fileAtURL`: the URL for the archive.
    ///
    /// - Returns: output, termination status of the command.
    ///
    /// - Usage Example:
    ///   - Extract "archive.tgz":
    ///     ```
    ///     extract(fileAt: URL(string: "archive.tgz")!)
    ///     ```
    ///   - Extract "another_archive.gz"
    ///     ```
    ///     extract(fileAt: URL(string: "archive_archive.gz")!)
    ///     ```
    ///
    static public func extract(archiveURL: URL) -> URL {
        let path = archiveURL.path
        let fileExtension = archiveURL.pathExtension

        #if os(macOS)
            let binary = "/usr/bin/"
        #else
            let binary = "/bin/"
        #endif

        let tool: String
        let arguments: [String]

        switch fileExtension {
            case "gz":
                tool = "gunzip"
                arguments = [path]
            case "tar.gz", "tgz":
                tool = "tar"
                arguments = ["xzf", path]
            default:
                fatalError("Unsupported file extension for archive.")
        }
        if !FileManager.default.fileExists(atPath: archiveURL.absoluteString.deletingPathExtension) {
            do {
                try shell(binary + tool, arguments)
            } catch {
                fatalError("Error extracting file.")
            }
        }

        return URL(string: archiveURL.absoluteString.deletingPathExtension)!
    }

    /// Download and extract an archive.
    /// 
    /// - Parameters:
    ///   - `remoteURL`: the remote URL for the archive.
    ///   - `cacheName`: name of the cache.
    ///   - `fileName`: name of the file.
    ///
    /// - Returns: URL of extracted archive.
    ///
    /// - Usage Example:
    ///   - Download and extract "https://storage.googleapis.com/cvdf-datasets/mnist/train-images-idx3-ubyte.gz":
    ///     ```
    ///     downloadAndExtract(remoteURL: URL(string: "https://storage.googleapis.com/cvdf-datasets/mnist/train-images-idx3-ubyte.gz")!,
    ///                        cacheName: "mnist", fileName: "train_images")
    ///     ```
    ///
    static public func downloadAndExtract(remoteURL: URL, cacheName: String, fileName: String) -> URL? {
        guard let archiveURL = Downloader.download(fileAt: remoteURL,
                                                   cacheName: cacheName,
                                                   fileName: fileName) else {
                                                       fatalError("File could not be downloaded.")
        }
        return extract(archiveURL: archiveURL)
    }
}<|MERGE_RESOLUTION|>--- conflicted
+++ resolved
@@ -10,17 +10,8 @@
     ///
     /// - Returns: output, termination status of the command.
     ///
-    /// ### Usage Example: ###
+    /// - Usage Example:
     ///   - Execute `ls -l -g`:
-<<<<<<< HEAD
-    ///     ````
-    ///     shell("/bin/ls", "-l", "-g")`
-    ///     ````
-    ///   - Execute `ls -lah`
-    ///     ````
-    ///     shell("/bin/ls", "-lah")`
-    ///     ````
-=======
     ///     ```
     ///     shell("/bin/ls", "-l", "-g")
     ///     ```
@@ -28,7 +19,6 @@
     ///     ```
     ///     shell("/bin/ls", "-lah")
     ///     ```
->>>>>>> 6cd1f796
     @discardableResult
     static public func shell(_ launchPath: String, _ arguments: String...) throws -> (out: String?, status: Int32) {
         return try shell(launchPath, arguments)
